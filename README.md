--- conflicted
+++ resolved
@@ -798,7 +798,10 @@
 
 Once client authentication is set up, it is possible to configure the Kafka cluster to [authorize client requests](http://kafka.apache.org/documentation.html#security_authz).
 
-<<<<<<< HEAD
+#### Using JKS Certificates
+
+Typically, Kafka certificates come in the JKS format, which isn't supported by ruby-kafka. There's [a wiki page](https://github.com/zendesk/ruby-kafka/wiki/Creating-X509-certificates-from-JKS-format) that describes how to generate valid X509 certificates from JKS certificates.
+
 ### Authentication using SASL
 
 Kafka 0.9 has support of SASL/GSSAPI authentication - KRB5. To use SASL/GSSAPI, set principal and optionally keytab to the client initialization
@@ -811,11 +814,6 @@
   sasl_gssapi_keytab: '/etc/keytabs/kafka.keytab',
   # ...
 ```
-=======
-#### Using JKS Certificates
-
-Typically, Kafka certificates come in the JKS format, which isn't supported by ruby-kafka. There's [a wiki page](https://github.com/zendesk/ruby-kafka/wiki/Creating-X509-certificates-from-JKS-format) that describes how to generate valid X509 certificates from JKS certificates.
->>>>>>> 51dbfe22
 
 ## Design
 
